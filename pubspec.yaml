--- conflicted
+++ resolved
@@ -1,10 +1,6 @@
 name: flutter_chrome_cast
 description: this is a flutter plugin for google cast
-<<<<<<< HEAD
-version: 0.0.11
-=======
-version: 1.0.1
->>>>>>> 3eed1ca5
+version: 1.0.0
 repository: https://github.com/felnanuke2/flutter_google_cast
 license: BSD-3-Clause
 
